--- conflicted
+++ resolved
@@ -4,9 +4,7 @@
 
 pub mod bmalloc;
 pub mod e820;
-<<<<<<< HEAD
 pub mod gdt;
-=======
 
 /// Zeroise the .bss segment when entering the program.
 ///
@@ -26,5 +24,4 @@
 
         ptr::write_bytes(bss_start as *mut u8, 0, bss_len as usize);
     }
-}
->>>>>>> 34a15c3c
+}