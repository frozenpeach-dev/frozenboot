ENTRY(_entry32)

SECTIONS {

<<<<<<< HEAD
    . = 0x7e00 + 0x7c00;
=======
    . = 0x5f00 + 0x7c00;
>>>>>>> abaafdba

    .start : {
        *(.start)
    }
<<<<<<< HEAD

    .interrupts : {
        KEEP(*(.int*))
    }
=======
>>>>>>> abaafdba

    .text : {
        *(.text .text.*)
    }

    .rodata : {
        *(.rodata .rodata.*)
    }

    .data : {
        *(.data .data.*)
    }

    _bss_start = .;
    .bss : {
        *(.bss .bss.*)
    }
    _bss_end = .;

    .eh_frame : {
        *(.eh_frame .eh_frame.*)
    }

    .eh_frame_hdr : {
        *(.eh_frame_hdr .eh_frame_hdr.*)
    }

<<<<<<< HEAD
    .fill : {
        FILL(0xdeadc0de);
        . = 0x14000 + 0x7c00;
    }


=======
>>>>>>> abaafdba
}<|MERGE_RESOLUTION|>--- conflicted
+++ resolved
@@ -2,22 +2,15 @@
 
 SECTIONS {
 
-<<<<<<< HEAD
-    . = 0x7e00 + 0x7c00;
-=======
     . = 0x5f00 + 0x7c00;
->>>>>>> abaafdba
 
     .start : {
         *(.start)
     }
-<<<<<<< HEAD
 
     .interrupts : {
         KEEP(*(.int*))
     }
-=======
->>>>>>> abaafdba
 
     .text : {
         *(.text .text.*)
@@ -45,13 +38,4 @@
         *(.eh_frame_hdr .eh_frame_hdr.*)
     }
 
-<<<<<<< HEAD
-    .fill : {
-        FILL(0xdeadc0de);
-        . = 0x14000 + 0x7c00;
-    }
-
-
-=======
->>>>>>> abaafdba
 }