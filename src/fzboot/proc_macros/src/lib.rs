--- conflicted
+++ resolved
@@ -6,15 +6,11 @@
 
 use proc_macro2::{Literal, Span, TokenStream};
 use quote::quote;
-<<<<<<< HEAD
 use syn;
 use syn::parse::Parser;
 use syn::spanned::Spanned;
 use syn::token::Token;
 use syn::{parse_file, parse_macro_input, Ident, Item, ItemFn, LitInt, Stmt, Token};
-=======
-use syn::{parse_file, parse_macro_input, Ident, Item, ItemFn};
->>>>>>> e3bd8df7
 
 /// This procedural macro will generate a function that will build the IDT from
 /// the module where all interrupts are defined.
@@ -149,7 +145,6 @@
 
     let wrapper_ident = Ident::new(&name, Span::mixed_site());
 
-<<<<<<< HEAD
             let wrapper = quote! {
                 #[link_section = ".int"]
                 #[naked]
@@ -167,16 +162,6 @@
                 #wrapper
             };
             stream.into()
-=======
-    let wrapper = quote! {
-        #[naked]
-        pub fn #wrapper_ident () {
-            unsafe {
-                asm!(
-                    #wrapper
-                , options(noreturn))
-            }
->>>>>>> e3bd8df7
         }
     };
 
