--- conflicted
+++ resolved
@@ -2,14 +2,10 @@
 #[cfg(feature = "alloc")]
 pub mod ahci;
 #[cfg(feature = "alloc")]
-<<<<<<< HEAD
-pub mod pci;
-pub mod ps2;
-=======
 pub mod ide;
 #[cfg(feature = "alloc")]
 pub mod pci;
+pub mod ps2;
 
 #[cfg(feature = "alloc")]
-pub mod generics;
->>>>>>> d16647ca
+pub mod generics;